--- conflicted
+++ resolved
@@ -1,11 +1,7 @@
 # -*- encoding: utf-8 -*-
 from setuptools import setup, find_packages
 
-<<<<<<< HEAD
-version = '2.4.6'
-=======
-version = '2.7.2'
->>>>>>> 200af43d
+version = '2.7.3'
 
 setup(name='backy2',
     version=version,
@@ -40,18 +36,6 @@
     include_package_data=True,
     zip_safe=True,
     install_requires=[
-<<<<<<< HEAD
-        'pytest-cov',
-        'pytest-capturelog',
-        'pytest-timeout',
-        'PrettyTable==0.7.2',
-        'sqlalchemy==1.0.9',
-        'psycopg2==2.6.1',
-        'boto',
-        'pex==1.1.0',
-        'psutil',
-        'pytest',
-=======
         'PrettyTable>=0.7.2',
         'sqlalchemy>=1.0.8',
         'psutil>=2.2.1',
@@ -59,7 +43,6 @@
         #'boto>=2.38.0',
         #'psycopg2>=2.6.1',
         #'pex==1.1.0',
->>>>>>> 200af43d
         ],
     # tests_require=[
         # 'pytest-cov',
@@ -69,10 +52,6 @@
         # ],
     entry_points="""
         [console_scripts]
-<<<<<<< HEAD
-            backy = backy2.scripts.backy:main
-=======
             backy2 = backy2.scripts.backy:main
->>>>>>> 200af43d
     """,
     )